--- conflicted
+++ resolved
@@ -165,13 +165,8 @@
         "webpack": "^4.44.1"
     },
     "dependencies": {
-<<<<<<< HEAD
-        "@kieler/klighd-core": "^0.4.1",
+        "@kieler/klighd-core": "^0.4.2",
         "inversify": "^5.1.1",
-=======
-        "@kieler/klighd-core": "^0.4.2",
-        "inversify": "^5.0.1",
->>>>>>> 9146c185
         "nanoid": "^3.1.23",
         "reflect-metadata": "^0.1.13",
         "sprotty": "0.12.0",
