{
    // Use IntelliSense to learn about possible Node.js debug attributes.
    // Hover to view descriptions of existing attributes.
    // For more information, visit: https://go.microsoft.com/fwlink/?linkid=830387
    "version": "0.2.0",
    "configurations": [

        {
            "type": "node",
            "request": "launch",
            "name": "Start Browser Backend Socket",
            "program": "${workspaceRoot}/keith-app/src-gen/backend/main.js", 
            "args": [
                "--root-dir=./workspace",
                "--LSP_PORT=5007",
                "--loglevel=debug",
                "--port=3000",
                "--no-cluster",
                "--socket"
            ],
            "env": {
                "NODE_ENV": "development"
            },
            "sourceMaps": true,
            "outFiles": [
                "${workspaceRoot}/node_modules/@theia/*/lib/**/*.js",
                "${workspaceRoot}/keith-app/lib/**/*.js",
                "${workspaceRoot}/keith-app/src-gen/**/*.js",
                "${workspaceRoot}/sprotty/client/lib/**/*.js"
            ],
            "smartStep": true,
            "internalConsoleOptions": "openOnSessionStart",
            "outputCapture": "std"
        },
        {
            "type": "node",
            "request": "launch",
            "name": "Launch Electron",
            "runtimeExecutable": "${workspaceRoot}/node_modules/.bin/electron",
            "windows": {
                "runtimeExecutable": "${workspaceRoot}/node_modules/.bin/electron.cmd"
            },
            "program": "${workspaceRoot}/keith-app-electron/src-gen/frontend/electron-main.js",
            "protocol": "inspector",
            "args": [
                "--loglevel=debug",
                "--hostname=localhost",
                "--no-cluster",
                "--app-project-path=${workspaceRoot}",
                "--no-app-auto-install"
            ],
            "env": {
                "NODE_ENV": "development"
            },
            "sourceMaps": true,
            "outFiles": [
                "${workspaceRoot}/keith-app-electron/src-gen/frontend/electron-main.js",
                "${workspaceRoot}/keith-app-electron/src-gen/backend/main.js",
                "${workspaceRoot}/keith-app-electron/lib/**/*.js"
            ],
            "smartStep": true,
            "internalConsoleOptions": "openOnSessionStart",
            "outputCapture": "std"
        },
        {
<<<<<<< HEAD
            "name": "Launch in Chrome2",
            "type": "chrome",
            "request": "launch",
            "url": "http://localhost:3000/#/home/sdo/.theia/Untitled.theia-workspace",
=======
            "name": "Launch in Chrome",
            "type": "chrome",
            "request": "launch",
            "url": "http://localhost:3000",
>>>>>>> b157ccbf
            "webRoot": "${workspaceFolder}",
            "sourceMapPathOverrides": {
                "webpack:///../*": "${webRoot}/*"
            }
        }
    ]
}<|MERGE_RESOLUTION|>--- conflicted
+++ resolved
@@ -63,17 +63,10 @@
             "outputCapture": "std"
         },
         {
-<<<<<<< HEAD
-            "name": "Launch in Chrome2",
-            "type": "chrome",
-            "request": "launch",
-            "url": "http://localhost:3000/#/home/sdo/.theia/Untitled.theia-workspace",
-=======
             "name": "Launch in Chrome",
             "type": "chrome",
             "request": "launch",
             "url": "http://localhost:3000",
->>>>>>> b157ccbf
             "webRoot": "${workspaceFolder}",
             "sourceMapPathOverrides": {
                 "webpack:///../*": "${webRoot}/*"
