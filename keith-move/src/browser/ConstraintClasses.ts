import { RectangularNode, selectFeature, moveFeature, SParentElement } from 'sprotty/lib';

export class Layer {
    leftX: number
    rightX: number
    mid: number
    topY: number
    botY: number

    constructor(leftX: number, rightX: number, mid: number) {
        this.leftX = leftX
        this.rightX = rightX
        this.mid = mid
    }

}


/**
 * This is the superclass of all elements of a graph such as nodes, edges, ports,
 * and labels. A graph element may contain an arbitrary number of additional
 * data instances.
 * Represents its java counterpart in KLighD.
 */
export interface KGraphElement extends SParentElement {
    /**
     * May contain a trace that points back to the server instance where this element was created.
     */
    trace?: string
    data: KGraphData[]
    /**
     * Additional field to remember, if this element's children have already been rendered.
     */
    areChildrenRendered: boolean
}

/**
 * Represents its java counterpart in KLighD.
 */
export class KNode extends RectangularNode implements KGraphElement {
    trace?: string
    data: KGraphData[]
    areChildrenRendered = false
    hasFeature(feature: symbol): boolean {
        if (this.interactiveLayout) {
            return feature === selectFeature || feature === moveFeature
        } else {
            return feature === selectFeature
        }
    }

    layerId: number
    posId: number
    layerCons: number
    posCons: number
    interactiveLayout: boolean
<<<<<<< HEAD
=======
    shadow: boolean
    shadowX: number
    shadowY: number
>>>>>>> e8fb4ef8
}

/**
 * This class can be extended to hold arbitrary additional data for
 * graph elements, such as layout or rendering information.
 * Represents its java counterpart in KLighD.
 */
export interface KGraphData {
    type: string
}<|MERGE_RESOLUTION|>--- conflicted
+++ resolved
@@ -54,12 +54,9 @@
     layerCons: number
     posCons: number
     interactiveLayout: boolean
-<<<<<<< HEAD
-=======
     shadow: boolean
     shadowX: number
     shadowY: number
->>>>>>> e8fb4ef8
 }
 
 /**
