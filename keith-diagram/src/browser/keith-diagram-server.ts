/*
 * KIELER - Kiel Integrated Environment for Layout Eclipse RichClient
 *
 * http://rtsys.informatik.uni-kiel.de/kieler
 *
 * Copyright 2018-2019 by
 * + Kiel University
 *   + Department of Computer Science
 *     + Real-Time and Embedded Systems Group
 *
 * This code is provided under the terms of the Eclipse Public License (EPL).
 */

import { RefreshDiagramAction } from '@kieler/keith-interactive/lib/actions';
import {
    DeleteLayerConstraintAction, DeletePositionConstraintAction, DeleteStaticConstraintAction,
    SetPositionConstraintAction, SetLayerConstraintAction, SetStaticConstraintAction
} from '@kieler/keith-interactive/lib/layered/actions';
import { RectPackDeletePositionConstraintAction, RectPackSetPositionConstraintAction, SetAspectRatioAction } from '@kieler/keith-interactive/lib/rect-packing/actions';
import {
    CheckedImagesAction, CheckImagesAction, ComputedTextBoundsAction, PerformActionAction, RefreshLayoutAction, RequestTextBoundsCommand,
    SetSynthesesAction, SetSynthesisAction, StoreImagesAction, KeithUpdateModelAction
} from '@kieler/keith-sprotty/lib/actions/actions';
import { RequestKeithPopupModelAction } from '@kieler/keith-sprotty/lib/hover/hover';
import { injectable } from 'inversify';
import { LSTheiaDiagramServer } from 'sprotty-theia/lib';
import {
    Action, ActionHandlerRegistry, ActionMessage, BringToFrontAction, ComputedBoundsAction, findElement, FitToScreenAction,
    ICommand, RequestPopupModelAction, SetModelCommand,
    SetPopupModelAction, SwitchEditModeAction, /* UpdateModelAction */
} from 'sprotty/lib';
import { isNullOrUndefined } from 'util';
import { diagramPadding } from '../common/constants';
import { KeithDiagramWidget } from './keith-diagram-widget';
import { KeithTheiaSprottyConnector } from './keith-theia-sprotty-connector';
import { Emitter, Event } from '@theia/core/lib/common';

export const KeithDiagramServerProvider = Symbol('KeithDiagramServerProvider');

export type KeithDiagramServerProvider = () => Promise<KeithDiagramServer>;


export const onDisplayInputModelEmitter = new Emitter<Action | undefined>()
export const displayInputModel: Event<Action | undefined> = onDisplayInputModelEmitter.event


/**
 * This class extends the Theia diagram Server to also handle the Request- and ComputedTextBoundsAction
 */
@injectable()
export class KeithDiagramServer extends LSTheiaDiagramServer {
    messageReceived(message: ActionMessage) {
        const wasUpdateModelAction = message.action.kind === KeithUpdateModelAction.KIND;
        super.messageReceived(message)
        // Special handling for the SetModel action.
        if (message.action.kind === SetModelCommand.KIND || wasUpdateModelAction) {
            // Fire the widget's event that a new model was received.
            const diagramWidget = this.getWidget()
            if (diagramWidget instanceof KeithDiagramWidget) {
                if (wasUpdateModelAction && (message.action as KeithUpdateModelAction).cause
                    && (message.action as KeithUpdateModelAction).cause.kind) {
                    return
                }
                if (message.action.kind === SetModelCommand.KIND) {
                    diagramWidget.modelUpdated()
                }
                if (diagramWidget.resizeToFit) {
                    // Fit the received model to the widget size.
                    this.actionDispatcher.dispatch(new FitToScreenAction(['$root'], diagramPadding, undefined, true))
                }
            }
        }
    }

    handleLocally(action: Action): boolean {
        switch (action.kind) {
            case ComputedBoundsAction.KIND: // TODO: remove sending of a computedBoundsAction as well (not possible until https://github.com/inversify/InversifyJS/issues/1035).
                return false
            case ComputedTextBoundsAction.KIND:
                return true
            case PerformActionAction.KIND:
                return true
            case RequestTextBoundsCommand.KIND:
                return false
            case SetSynthesisAction.KIND:
                return true
        }
        return super.handleLocally(action)
    }

    handle(action: Action): void | ICommand | Action {
        if (action.kind === SetSynthesesAction.KIND) {
<<<<<<< HEAD
            this.connector.synthesisRegistry.setAvailableSyntheses((action as SetSynthesesAction).syntheses)
            this.connector.synthesisRegistry.setProvidingDiagramServer(this)
        } else if (action.kind === PerformActionAction.KIND &&
            (action as PerformActionAction).actionId === 'de.cau.cs.kieler.kicool.ui.klighd.internal.model.action.OpenCodeInEditorAction') {
            // Currently not implemented
            // Send to server in KiCoolLSExtension or notify kicool
            onDisplayInputModelEmitter.fire(action)
=======
            this.handleSetSyntheses(action as SetSynthesesAction)
        } else if (action.kind === CheckImagesAction.KIND) {
            this.handleCheckImages(action as CheckImagesAction)
        } else if (action.kind === StoreImagesAction.KIND) {
            this.handleStoreImages(action as StoreImagesAction)
        } else if (action.kind === RequestKeithPopupModelAction.KIND && action instanceof RequestKeithPopupModelAction) {
            this.handleRequestKeithPopupModel(action as RequestKeithPopupModelAction)
        } else if (action.kind === RequestPopupModelAction.KIND
            || action.kind === SwitchEditModeAction.KIND
            || action.kind === BringToFrontAction.KIND) {
            // Ignore these ones
>>>>>>> 949068c0
        } else {
            super.handle(action)
        }
    }

    handleSetSyntheses(action: SetSynthesesAction) {
        this.connector.synthesisRegistry.setAvailableSyntheses(action.syntheses)
        this.connector.synthesisCommandContribution.onNewSyntheses(action.syntheses)
        this.connector.synthesisRegistry.setProvidingDiagramServer(this)
    }

    handleCheckImages(action: CheckImagesAction) {
        // check in local storage, if these images are already stored. If not, send back a request for those images.
        const notCached: string[] = []
        for (let image of (action as CheckImagesAction).images) {
            const id = image.bundleName + ':' + image.imagePath
            if (isNullOrUndefined(sessionStorage.getItem(id))) {
                notCached.push(id)
            }
        }
        this.actionDispatcher.dispatch(new CheckedImagesAction(notCached))
    }

    handleStoreImages(action: StoreImagesAction) {
        // Put the new images in session storage.
        for (let imagePair of (action as StoreImagesAction).images) {
            const key = imagePair.k
            const image = imagePair.v
            sessionStorage.setItem(key, image)
        }
    }

    handleRequestKeithPopupModel(action: RequestKeithPopupModelAction) {
        const element = findElement(this.currentRoot, action.elementId)
        if (element) {
            this.rootPopupModelProvider.getPopupModel(action, element).then(model => {
                if (model) {
                    this.actionDispatcher.dispatch(new SetPopupModelAction(model))
                }
            })
        }
        return false
    }

    disconnect() {
        super.disconnect()
        // Unregister all commands for this server on disconnect.
        this.connector.synthesisRegistry.clearAvailableSyntheses()
        this.connector.synthesisCommandContribution.onNewSyntheses([])
    }

    initialize(registry: ActionHandlerRegistry): void {
        super.initialize(registry)

        // Register the KEITH specific new actions.
        registry.register(BringToFrontAction.KIND, this)
        registry.register(CheckImagesAction.KIND, this)
        registry.register(CheckedImagesAction.KIND, this)
        registry.register(ComputedTextBoundsAction.KIND, this)
        registry.register(DeleteLayerConstraintAction.KIND, this)
        registry.register(DeletePositionConstraintAction.KIND, this)
        registry.register(DeleteStaticConstraintAction.KIND, this)
        // registry.register(KeithUpdateModelAction.KIND, this)
        registry.register(PerformActionAction.KIND, this)
        registry.register(RectPackSetPositionConstraintAction.KIND, this)
        registry.register(RectPackDeletePositionConstraintAction.KIND, this)
        registry.register(RefreshDiagramAction.KIND, this)
        registry.register(RefreshLayoutAction.KIND, this)
        registry.register(RequestKeithPopupModelAction.KIND, this)
        registry.register(RequestTextBoundsCommand.KIND, this)
        registry.register(SetAspectRatioAction.KIND, this)
        registry.register(SetLayerConstraintAction.KIND, this)
        registry.register(SetPositionConstraintAction.KIND, this)
        registry.register(SetStaticConstraintAction.KIND, this)
        registry.register(SetSynthesesAction.KIND, this)
        registry.register(SetSynthesisAction.KIND, this)
        registry.register(StoreImagesAction.KIND, this)
        registry.register(SwitchEditModeAction.KIND, this)
    }

    handleComputedBounds(_action: ComputedBoundsAction): boolean {
        // ComputedBounds actions should not be generated and forwarded anymore, since only the computedTextBounds action is used by kgraph diagrams
        if (this.viewerOptions.needsServerLayout) {
            return true;
        } else {
            return false
        }
    }

    get connector(): KeithTheiaSprottyConnector {
        return this._connector as KeithTheiaSprottyConnector;
    }

    getWidget(): KeithDiagramWidget {
        return this.connector.widgetManager.getWidgets(this.connector.diagramManager.id).pop() as KeithDiagramWidget
    }
}<|MERGE_RESOLUTION|>--- conflicted
+++ resolved
@@ -90,16 +90,12 @@
 
     handle(action: Action): void | ICommand | Action {
         if (action.kind === SetSynthesesAction.KIND) {
-<<<<<<< HEAD
-            this.connector.synthesisRegistry.setAvailableSyntheses((action as SetSynthesesAction).syntheses)
-            this.connector.synthesisRegistry.setProvidingDiagramServer(this)
+            this.handleSetSyntheses(action as SetSynthesesAction)
         } else if (action.kind === PerformActionAction.KIND &&
             (action as PerformActionAction).actionId === 'de.cau.cs.kieler.kicool.ui.klighd.internal.model.action.OpenCodeInEditorAction') {
             // Currently not implemented
             // Send to server in KiCoolLSExtension or notify kicool
             onDisplayInputModelEmitter.fire(action)
-=======
-            this.handleSetSyntheses(action as SetSynthesesAction)
         } else if (action.kind === CheckImagesAction.KIND) {
             this.handleCheckImages(action as CheckImagesAction)
         } else if (action.kind === StoreImagesAction.KIND) {
@@ -110,7 +106,6 @@
             || action.kind === SwitchEditModeAction.KIND
             || action.kind === BringToFrontAction.KIND) {
             // Ignore these ones
->>>>>>> 949068c0
         } else {
             super.handle(action)
         }
