--- conflicted
+++ resolved
@@ -15,29 +15,27 @@
  * SPDX-License-Identifier: EPL-2.0
  */
 /** @jsx svg */
-<<<<<<< HEAD
-import { VNode } from 'snabbdom';
-import { svg } from 'sprotty'; // eslint-disable-line @typescript-eslint/no-unused-vars
-import { KNode } from './constraint-classes';
-import { filterKNodes, getSelectedNode } from './helper-methods';
-import { renderHierarchyLevel as renderHierarchyLevelLayered, renderLayeredConstraint } from './layered/layered-interactive-view';
-import { renderPositionIndicators, renderSetRelativeConstraint, setForbiddenOnNodes } from './layered/layered-relative-constraint-view';
-import { renderHierarchyLevel as renderHierarchyLevelRectPacking, renderRectPackConstraint } from './rect-packing/rect-packing-interactive-view';
-import { renderHierarchyLevel as renderHierarchyLevelTree, renderTreeConstraint } from './tree/tree-interactive-view';
-=======
 import { VNode } from 'snabbdom'
 import { svg } from 'sprotty' // eslint-disable-line @typescript-eslint/no-unused-vars
 import { KNode } from './constraint-classes'
-import { filterKNodes } from './helper-methods'
+import { filterKNodes, getSelectedNode } from './helper-methods'
 import {
     renderHierarchyLevel as renderHierarchyLevelLayered,
     renderLayeredConstraint,
 } from './layered/layered-interactive-view'
 import {
+    renderPositionIndicators,
+    renderSetRelativeConstraint,
+    setForbiddenOnNodes
+} from './layered/layered-relative-constraint-view'
+import {
     renderHierarchyLevel as renderHierarchyLevelRectPacking,
     renderRectPackConstraint,
 } from './rect-packing/rect-packing-interactive-view'
->>>>>>> c96847b6
+import {
+    renderHierarchyLevel as renderHierarchyLevelTree,
+    renderTreeConstraint
+} from './tree/tree-interactive-view'
 
 /**
  * Visualize the layers and available positions in the graph
@@ -49,9 +47,11 @@
 export function renderInteractiveLayout(root: KNode, relativeConstraint: boolean): VNode {
     // Filter KNodes
     const nodes = filterKNodes(root.children)
-<<<<<<< HEAD
-    let result = undefined
-    if (root.properties['org.eclipse.elk.algorithm'] === undefined || (root.properties['org.eclipse.elk.algorithm'] as string).endsWith('layered')) {
+    let result
+    if (
+        root.properties['org.eclipse.elk.algorithm'] === undefined ||
+        (root.properties['org.eclipse.elk.algorithm'] as string).endsWith('layered')
+    ) {
         if (relativeConstraint) {
             const selNode = getSelectedNode(nodes)
             if (selNode !== undefined) {
@@ -61,14 +61,6 @@
         } else {
             result = renderHierarchyLevelLayered(nodes)
         }
-=======
-    let result
-    if (
-        root.properties['org.eclipse.elk.algorithm'] === undefined ||
-        (root.properties['org.eclipse.elk.algorithm'] as string).endsWith('layered')
-    ) {
-        result = renderHierarchyLevelLayered(nodes)
->>>>>>> c96847b6
     } else if ((root.properties['org.eclipse.elk.algorithm'] as string).endsWith('rectpacking')) {
         result = renderHierarchyLevelRectPacking(nodes)
     } else if ((root.properties['org.eclipse.elk.algorithm'] as string).endsWith('mrtree')) {
@@ -76,13 +68,7 @@
     } else {
         // Not supported
     }
-<<<<<<< HEAD
-    return <g>
-        {result}
-    </g>
-=======
     return <g>{result}</g>
->>>>>>> c96847b6
 }
 
 /**
