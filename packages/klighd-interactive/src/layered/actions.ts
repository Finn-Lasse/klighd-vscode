--- conflicted
+++ resolved
@@ -17,13 +17,15 @@
 // We follow Sprotty's way of redeclaring the interface and its create function, so disable this lint check for this file.
 /* eslint-disable no-redeclare */
 
-<<<<<<< HEAD
-import { Action } from 'sprotty-protocol';
-import { DeleteConstraint, InLayerPredecessorOfConstraint, InLayerSuccessorOfConstraint, LayerConstraint, PositionConstraint, StaticConstraint } from './constraint-types';
-=======
 import { Action } from 'sprotty-protocol'
-import { DeleteConstraint, LayerConstraint, PositionConstraint, StaticConstraint } from './constraint-types'
->>>>>>> c96847b6
+import {
+    DeleteConstraint,
+    InLayerPredecessorOfConstraint,
+    InLayerSuccessorOfConstraint,
+    LayerConstraint,
+    PositionConstraint,
+    StaticConstraint
+} from './constraint-types'
 
 /**
  * Sent from client to server to set a position and layer constraint.
