/*
 * KIELER - Kiel Integrated Environment for Layout Eclipse RichClient
 *
 * http://rtsys.informatik.uni-kiel.de/kieler
 *
 * Copyright 2021-2022 by
 * + Kiel University
 *   + Department of Computer Science
 *     + Real-Time and Embedded Systems Group
 *
 * This program and the accompanying materials are made available under the
 * terms of the Eclipse Public License 2.0 which is available at
 * http://www.eclipse.org/legal/epl-2.0.
 *
 * SPDX-License-Identifier: EPL-2.0
 */

/** @jsx html */
import { inject, injectable } from "inversify";
import { VNode } from "snabbdom";
import { html, IActionDispatcher, TYPES } from "sprotty"; // eslint-disable-line @typescript-eslint/no-unused-vars
import {
    PerformOptionsActionAction,
    SetLayoutOptionsAction,
    SetRenderOptionAction,
    SetSynthesisOptionsAction,
} from "./actions";
import {
    CheckOption,
    ChoiceOption,
    RangeOption,
    TextOption,
    SeparatorOption,
    CategoryOption,
} from "./components/option-inputs";
import {
    DisplayedActionData,
    LayoutOptionUIData,
    SynthesisOption,
    RangeOption as RangeOptionData,
    Type,
    RenderOption,
    TransformationOptionType
} from "./option-models";

// Note: Skipping a JSX children by rendering null or undefined for that child does not work the same way
// as it works in React. It will render the literals as words. To skip a child return an empty string "".
// See: https://github.com/snabbdom/snabbdom/issues/123

interface AllOptions {
    actions: DisplayedActionData[];
    layoutOptions: LayoutOptionUIData[];
    synthesisOptions: SynthesisOption[];
}

/** Renderer that is capable of rendering different option models to jsx. */
@injectable()
export class OptionsRenderer {
    @inject(TYPES.IActionDispatcher) actionDispatcher: IActionDispatcher;

    /**
     * Renders all diagram options that are provided by the server. This includes
     * the synthesis and layout options as well as performable actions.
     */
    renderServerOptions(options: AllOptions): VNode {
        return (
            <div class-options="true">
                {options.actions.length === 0 ? (
                    ""
                ) : (
                    <div class-options__section="true">
                        <h5 class-options__heading="true">Actions</h5>
                        <div class-options__button-group="true">
                            {this.renderActions(options.actions)}
                        </div>
                    </div>
                )}
                {options.synthesisOptions.length === 0 ? (
                    ""
                ) : (
                    <div class-options__section="true">
                        <h5 class-options__heading="true">Synthesis Options</h5>
                        {this.renderSynthesisOptions(options.synthesisOptions, null)}
                    </div>
                )}
                {options.layoutOptions.length === 0 ? (
                    ""
                ) : (
                    <div class-options__section="true">
                        <h5 class-options__heading="true">Layout Options</h5>
                        {this.renderLayoutOptions(options.layoutOptions)}
                    </div>
                )}
            </div>
        );
    }

    private renderActions(actions: DisplayedActionData[]): (VNode | "")[] | "" {
        return actions.map((action) => (
            <button
                class-options__button="true"
                key={action.actionId}
                title={action.tooltipText}
                on-click={this.handleActionClick.bind(this, action.actionId)}
            >
                {action.displayedName}
            </button>
        ));
    }

    private handleActionClick(actionId: string) {
        this.actionDispatcher.dispatch(PerformOptionsActionAction.create(actionId));
    }

    /**
     * Renders all synthesis options that are part of a given category. Renders all
     * synthesisOptions that belong to no category if the category is null.
     */
    private renderSynthesisOptions(
        synthesisOptions: SynthesisOption[],
        category: SynthesisOption | null
    ): (VNode | "")[] | "" {
        return synthesisOptions
            .filter((option) => option.category?.id === category?.id)
            .map((option) => {
                switch (option.type) {
                    case TransformationOptionType.CHECK:
                        return (
                            <CheckOption
                                key={option.id}
                                id={option.id}
                                name={option.name}
                                value={option.currentValue}
                                description={option.description}
                                onChange={this.handleSynthesisOptionChange.bind(this, option)}
                            />
                        );
                    case TransformationOptionType.CHOICE:
                        return (
                            <ChoiceOption
                                key={option.id}
                                id={option.id}
                                name={option.name}
                                value={option.currentValue}
                                availableValues={option.values}
                                description={option.description}
                                onChange={this.handleSynthesisOptionChange.bind(this, option)}
                            />
                        );
                    case TransformationOptionType.RANGE:
                        return (
                            <RangeOption
                                key={option.id}
                                id={option.id}
                                name={option.name}
                                value={option.currentValue}
                                minValue={(option as RangeOptionData).range.first}
                                maxValue={(option as RangeOptionData).range.second}
                                stepSize={(option as RangeOptionData).stepSize}
                                description={option.description}
                                onChange={this.handleSynthesisOptionChange.bind(this, option)}
                            />
                        );
                    case TransformationOptionType.TEXT:
                        return (
                            <TextOption
                                key={option.id}
                                id={option.id}
                                name={option.name}
                                value={option.currentValue}
                                description={option.description}
                                onChange={this.handleSynthesisOptionChange.bind(this, option)}
                            />
                        );
                    case TransformationOptionType.SEPARATOR:
                        return <SeparatorOption key={option.id} name={option.name} />;
                    case TransformationOptionType.CATEGORY:
                        return (
                            <CategoryOption
                                key={option.id}
                                id={option.id}
                                name={option.name}
                                value={option.currentValue}
                                description={option.description}
                                onChange={this.handleSynthesisOptionChange.bind(this, option)}
                            >
                                {/* Skip rendering the children if the category is closed */}
                                {!option.currentValue
                                    ? ""
                                    : this.renderSynthesisOptions(synthesisOptions, option)}
                            </CategoryOption>
                        );
                    default:
                        console.error("Unsupported option type for option:", option.name);
                        return "";
                }
            });
    }

    private handleSynthesisOptionChange(option: SynthesisOption, newValue: any) {
        this.actionDispatcher.dispatch(
            SetSynthesisOptionsAction.create([{ ...option, currentValue: newValue }])
        );
    }

    private renderLayoutOptions(layoutOptions: LayoutOptionUIData[]): (VNode | "")[] | "" {
        return layoutOptions.map((option) => {
            switch (option.type) {
                case Type.INT:
                case Type.DOUBLE:
                    return (
                        <RangeOption
                            key={option.optionId}
                            id={option.optionId}
                            name={option.name}
                            value={option.currentValue}
                            minValue={option.minValue}
                            maxValue={option.maxValue}
                            stepSize={option.type === Type.INT ? 1 : 0.01}
                            description={option.description}
                            onChange={this.handleLayoutOptionChange.bind(this, option)}
                        />
                    );
                case Type.BOOLEAN:
                    return (
                        <CheckOption
                            key={option.optionId}
                            id={option.optionId}
                            name={option.name}
                            value={option.currentValue}
                            description={option.description}
                            onChange={this.handleLayoutOptionChange.bind(this, option)}
                        />
                    );
                case Type.ENUM:
                    return (
                        <ChoiceOption
                            key={option.optionId}
                            id={option.optionId}
                            name={option.name}
                            value={option.currentValue}
                            availableValues={option.availableValues.k}
                            availableValuesLabels={option.availableValues.v}
                            description={option.description}
                            onChange={this.handleLayoutOptionChange.bind(this, option)}
                        />
                    );
                default:
                    console.error("Unsupported option type for option:", option.name);
                    return "";
            }
        });
    }

    private handleLayoutOptionChange(option: LayoutOptionUIData, newValue: any) {
        this.actionDispatcher.dispatch(
            SetLayoutOptionsAction.create([{ optionId: option.optionId, value: newValue }])
        );
    }

    /** Renders render options that are stored in the client. An example would be "show constraints" */
    renderRenderOptions(renderOptions: RenderOption[], renderCategory?: RenderOption): (VNode | "")[] | "" {
        if (renderOptions.length === 0) return "";

<<<<<<< HEAD
        return renderOptions
            .filter(option => option.renderCategory === renderCategory?.id)
            .map((option) => {
=======
        return renderOptions.filter(option => !option.invisible).map((option) => {
>>>>>>> dbfb4947
            switch (option.type) {
                case TransformationOptionType.CHECK:
                    return (
                        <CheckOption
                            key={option.id}
                            id={option.id}
                            name={option.name}
                            value={option.currentValue}
                            description={option.description}
                            onChange={this.handleRenderOptionChange.bind(this, option)}
                        />
                    );
                case TransformationOptionType.RANGE:
                    return (
                        <RangeOption
                            key={option.id}
                            id={option.id}
                            name={option.name}
                            value={option.currentValue}
                            minValue={(option as RangeOptionData).range.first}
                            maxValue={(option as RangeOptionData).range.second}
                            stepSize={(option as RangeOptionData).stepSize}
                            description={option.description}
                            onChange={this.handleRenderOptionChange.bind(this, option)}
                        />
                    );
                case TransformationOptionType.CATEGORY:
                    return (
                        <CategoryOption
                            key={option.id}
                            id={option.id}
                            name={option.name}
                            value={option.currentValue}
                            description={option.description}
                            onChange={this.handleRenderOptionChange.bind(this, option)}
                        >
                            {/* Skip rendering the children if the category is closed */}
                            {!option.currentValue
                                ? ""
                                : this.renderRenderOptions(renderOptions, option)}
                        </CategoryOption>
                    );
                case TransformationOptionType.CHOICE:
                    if (option.renderChoiceValues) {
                        return (
                            <ChoiceOption
                                key={option.id}
                                id={option.id}
                                name={option.name}
                                value={option.currentValue}
                                availableValues={option.renderChoiceValues}
                                description={option.description}
                                onChange={this.handleRenderOptionChange.bind(this, option)}
                            />
                        );
                    } else {
                        console.error("No choice values for option:", option.name);
                        return "";
                    }
                default:
                    console.error("Unsupported option type for option:", option.name);
                    return "";
            }
        });
    }

    private handleRenderOptionChange(option: RenderOption, newValue: any) {
        this.actionDispatcher.dispatch(SetRenderOptionAction.create(option.id, newValue));
    }
}<|MERGE_RESOLUTION|>--- conflicted
+++ resolved
@@ -262,13 +262,10 @@
     renderRenderOptions(renderOptions: RenderOption[], renderCategory?: RenderOption): (VNode | "")[] | "" {
         if (renderOptions.length === 0) return "";
 
-<<<<<<< HEAD
         return renderOptions
+            .filter(option => !option.invisible)
             .filter(option => option.renderCategory === renderCategory?.id)
             .map((option) => {
-=======
-        return renderOptions.filter(option => !option.invisible).map((option) => {
->>>>>>> dbfb4947
             switch (option.type) {
                 case TransformationOptionType.CHECK:
                     return (
