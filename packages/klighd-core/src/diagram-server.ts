/*
 * KIELER - Kiel Integrated Environment for Layout Eclipse RichClient
 *
 * http://rtsys.informatik.uni-kiel.de/kieler
 *
 * Copyright 2021-2024 by
 * + Kiel University
 *   + Department of Computer Science
 *     + Real-Time and Embedded Systems Group
 *
 * This program and the accompanying materials are made available under the
 * terms of the Eclipse Public License 2.0 which is available at
 * http://www.eclipse.org/legal/epl-2.0.
 *
 * SPDX-License-Identifier: EPL-2.0
 */

import { saveAs } from 'file-saver'
import { RefreshDiagramAction } from '@kieler/klighd-interactive/lib/actions'
import {
    DeleteInLayerPredecessorOfConstraintAction,
    DeleteInLayerSuccessorOfConstraintAction,
    DeleteLayerConstraintAction,
    DeletePositionConstraintAction,
    DeleteRelativeConstraintsAction,
    DeleteStaticConstraintAction,
    SetInLayerPredecessorOfConstraintAction,
    SetInLayerSuccessorOfConstraintAction,
    SetLayerConstraintAction,
    SetPositionConstraintAction,
    SetStaticConstraintAction,
} from '@kieler/klighd-interactive/lib/layered/actions'
import {
    RectPackDeletePositionConstraintAction,
    RectPackSetPositionConstraintAction,
    SetAspectRatioAction,
} from '@kieler/klighd-interactive/lib/rect-packing/actions'
import { TreeSetPositionConstraintAction } from '@kieler/klighd-interactive/lib/tree/actions'
import { inject, injectable, optional } from 'inversify'
import {
    ActionHandlerRegistry,
    DiagramServerProxy,
    ICommand,
    SetModelCommand,
    SwitchEditModeAction,
    TYPES,
} from 'sprotty'
import {
    Action,
    ActionMessage,
    ComputedBoundsAction,
    BringToFrontAction,
    findElement,
    generateRequestId,
<<<<<<< HEAD
    RequestModelAction,
=======
    IModelLayoutEngine,
    RequestModelAction,
    GetViewportAction,
>>>>>>> 43896d29
    RequestPopupModelAction,
    SelectAction,
    SetModelAction,
    SetPopupModelAction,
    SModelRoot,
    UpdateModelAction,
    ViewportResult,
} from 'sprotty-protocol'
import {
    ChangeColorThemeAction,
    CheckedImagesAction,
    CheckImagesAction,
    ClientColorPreferencesAction,
    KlighdExportSvgAction,
    KlighdFitToScreenAction,
    Pair,
    PerformActionAction,
    RefreshLayoutAction,
    StoreImagesAction,
} from './actions/actions'
import { GoToBookmarkAction } from './bookmarks/bookmark'
import { BookmarkRegistry } from './bookmarks/bookmark-registry'
import { DISymbol } from './di.symbols'
import { RequestDiagramPieceAction, SetDiagramPieceAction } from './diagram-pieces/actions'
import {
    GridDiagramPieceRequestManager,
    IDiagramPieceRequestManager,
} from './diagram-pieces/diagram-piece-request-manager'
import { RequestKlighdPopupModelAction } from './hover/hover'
import { PopupModelProvider } from './hover/popup-provider'
import { RenderOptionsRegistry, ResizeToFit } from './options/render-options-registry'
import { ClientLayoutOption, IncrementalDiagramGeneratorOption, PreferencesRegistry } from './preferences-registry'
import { Connection, ServiceTypes, SessionStorage } from './services'
import { SetSynthesisAction } from './syntheses/actions'
import { UpdateDepthMapModelAction } from './update/update-depthmap-model'

/**
 * This class extends {@link DiagramServerProxy} to handle different `klighd-core` specific
 * actions and forward them to the server is required.
 */
@injectable()
export class KlighdDiagramServer extends DiagramServerProxy {
    /** Generic connection to the server used to send and receive actions. */
    private _connection: Connection

    childrenToRequestQueue: IDiagramPieceRequestManager = new GridDiagramPieceRequestManager()
    // childrenToRequestQueue: IDiagramPieceRequestManager = new QueueDiagramPieceRequestManager

    @inject(ServiceTypes.SessionStorage) private sessionStorage: SessionStorage

    @inject(TYPES.IPopupModelProvider) private popupModelProvider: PopupModelProvider

    @inject(DISymbol.PreferencesRegistry) private preferencesRegistry: PreferencesRegistry

    @inject(DISymbol.RenderOptionsRegistry) @optional() private renderOptionsRegistry: RenderOptionsRegistry

    @inject(DISymbol.BookmarkRegistry) @optional() private bookmarkRegistry: BookmarkRegistry

    @inject(TYPES.IModelLayoutEngine) @optional() protected layoutEngine?: IModelLayoutEngine

    constructor(@inject(ServiceTypes.Connection) connection: Connection) {
        super()
        this._connection = connection
        connection.onMessageReceived(this.messageReceived.bind(this))
    }

    protected sendMessage(message: ActionMessage): void {
        this._connection.sendMessage(message)
    }

    messageReceived(message: ActionMessage): void {
        super.messageReceived(message)

        const wasDiagramModelUpdated =
            message.action.kind === SetModelCommand.KIND || message.action.kind === UpdateModelAction.KIND
        if (wasDiagramModelUpdated) {
            this.actionDispatcher.dispatch(UpdateDepthMapModelAction.create())

            if (this.preferencesRegistry.getValue(IncrementalDiagramGeneratorOption)) {
                // After model is received request first piece.

                // TODO: Here some state aware process should handle requesting pieces
                //       This needs to be initialized here, probably also do this stuff
                //       with commands
                // get root diagram piece
                this.childrenToRequestQueue.reset()
                this.actionDispatcher.dispatch(RequestDiagramPieceAction.create(generateRequestId(), '$root'))
            }
            if (this.bookmarkRegistry && this.bookmarkRegistry.initialBookmark) {
                this.actionDispatcher.dispatch(GoToBookmarkAction.create(this.bookmarkRegistry.initialBookmark))
            } else if (this.renderOptionsRegistry && this.renderOptionsRegistry.getValue(ResizeToFit)) {
                this.actionDispatcher.dispatch(KlighdFitToScreenAction.create(true))
            }
        } else if (message.action.kind === SetDiagramPieceAction.KIND) {
            // add any children of the requested piece as stubs into queue
            if ((message.action as SetDiagramPieceAction).diagramPiece.children !== undefined) {
                const children = (message.action as SetDiagramPieceAction).diagramPiece.children!
                children.forEach((element) => {
                    // FIXME: not all types of children should be added here, edges for example are already
                    //        complete as they can't have any own children
                    this.childrenToRequestQueue.enqueue(
                        (message.action as SetDiagramPieceAction).diagramPiece.id,
                        element
                    )
                })
            }
            if (this.childrenToRequestQueue.front() !== undefined) {
                // get viewport
                this.actionDispatcher.dispatch(GetViewportAction.create())
            }
        }
    }

    handleLocally(action: Action): boolean {
        // In contract to the name, this should return true, if the actions should be
        // sent to the server. Don't know what the Sprotty folks where thinking when they named it...
        switch (action.kind) {
            case ClientColorPreferencesAction.KIND:
                return true;
            case ChangeColorThemeAction.KIND:
                return false;
            case PerformActionAction.KIND:
                return true
            case RefreshDiagramAction.KIND:
                return true
            case RefreshLayoutAction.KIND:
                return true
            case RequestDiagramPieceAction.KIND:
                return true
            case SetSynthesisAction.KIND:
                return true
            case KlighdExportSvgAction.KIND:
                return this.handleExportSvgAction(action as KlighdExportSvgAction)
            default:
            // Do nothing.
        }
        return super.handleLocally(action)
    }

    protected handleExportSvgAction(action: KlighdExportSvgAction): boolean {
        const blob = new Blob([action.svg], { type: 'text/plain;charset=utf-8' })
        const fileName = action.uri.split('/').pop()
        let name = 'diagram'
        if (fileName) {
            // Get file name
            ;[name] = fileName.split('.')
        }
        saveAs(blob, `${name}.svg`)
        return false
    }

    initialize(registry: ActionHandlerRegistry): void {
        super.initialize(registry)

        // Register the KLighD specific new actions.
<<<<<<< HEAD
        registry.register(BringToFrontAction.KIND, this);
        registry.register(CheckImagesAction.KIND, this);
        registry.register(CheckedImagesAction.KIND, this);
        registry.register(ClientColorPreferencesAction.KIND, this);
        registry.register(ChangeColorThemeAction.KIND, this);
        registry.register(DeleteLayerConstraintAction.KIND, this);
        registry.register(DeletePositionConstraintAction.KIND, this);
        registry.register(DeleteStaticConstraintAction.KIND, this);
        registry.register(PerformActionAction.KIND, this);
        registry.register(RectPackSetPositionConstraintAction.KIND, this);
        registry.register(RectPackDeletePositionConstraintAction.KIND, this);
        registry.register(RefreshDiagramAction.KIND, this);
        registry.register(RefreshLayoutAction.KIND, this);
        registry.register(RequestPopupModelAction.KIND, this);
        registry.register(RequestDiagramPieceAction.KIND, this);
        registry.register(SetAspectRatioAction.KIND, this);
        registry.register(SetLayerConstraintAction.KIND, this);
        registry.register(SetPositionConstraintAction.KIND, this);
        registry.register(SetStaticConstraintAction.KIND, this);
        registry.register(SetSynthesisAction.KIND, this);
        registry.register(StoreImagesAction.KIND, this);
        registry.register(SwitchEditModeAction.KIND, this);
        registry.register(SelectAction.KIND, this);
        registry.register(SetDiagramPieceAction.KIND, this);
        registry.register(ViewportResult.KIND, this);
    }

    handle(action: Action): void | ICommand | Action {
        if (action.kind === RequestModelAction.KIND && getComputedStyle !== undefined) {
            // On any request model action, also send the current colors with the request, so the initial 
            // syntheses can use the theming of VS Code. Values will be undefined outside of VS Code and should
            // be ignored.
            (action as RequestModelAction).options = {
                ...((action as RequestModelAction).options),
                clientColorPreferenceForeground: getComputedStyle(document.documentElement).getPropertyValue('--vscode-editor-foreground'),
                clientColorPreferenceBackground: getComputedStyle(document.documentElement).getPropertyValue('--vscode-editor-background'),
                clientColorPreferenceHighlight: getComputedStyle(document.documentElement).getPropertyValue('--vscode-focusBorder')
            }
            super.handle(action)
        }

=======
        registry.register(BringToFrontAction.KIND, this)
        registry.register(CheckImagesAction.KIND, this)
        registry.register(CheckedImagesAction.KIND, this)
        registry.register(DeleteLayerConstraintAction.KIND, this)
        registry.register(DeletePositionConstraintAction.KIND, this)
        registry.register(DeleteStaticConstraintAction.KIND, this)
        registry.register(DeleteRelativeConstraintsAction.KIND, this)
        registry.register(DeleteInLayerPredecessorOfConstraintAction.KIND, this)
        registry.register(DeleteInLayerSuccessorOfConstraintAction.KIND, this)
        registry.register(PerformActionAction.KIND, this)
        registry.register(RectPackSetPositionConstraintAction.KIND, this)
        registry.register(RectPackDeletePositionConstraintAction.KIND, this)
        registry.register(RefreshDiagramAction.KIND, this)
        registry.register(RefreshLayoutAction.KIND, this)
        registry.register(RequestPopupModelAction.KIND, this)
        registry.register(RequestDiagramPieceAction.KIND, this)
        registry.register(SetAspectRatioAction.KIND, this)
        registry.register(SetLayerConstraintAction.KIND, this)
        registry.register(SetPositionConstraintAction.KIND, this)
        registry.register(SetStaticConstraintAction.KIND, this)
        registry.register(SetInLayerPredecessorOfConstraintAction.KIND, this)
        registry.register(SetInLayerSuccessorOfConstraintAction.KIND, this)
        registry.register(SetSynthesisAction.KIND, this)
        registry.register(StoreImagesAction.KIND, this)
        registry.register(SwitchEditModeAction.KIND, this)
        registry.register(SelectAction.KIND, this)
        registry.register(SetDiagramPieceAction.KIND, this)
        registry.register(TreeSetPositionConstraintAction.KIND, this)
        registry.register(ViewportResult.KIND, this)
    }

    handle(action: Action): void | ICommand | Action {
>>>>>>> 43896d29
        if (action.kind === BringToFrontAction.KIND || action.kind === SwitchEditModeAction.KIND) {
            // Actions that should be ignored and not further handled by this diagram server
            return
        }

        if (action.kind === CheckImagesAction.KIND) {
<<<<<<< HEAD
            this.handleCheckImages(action as CheckImagesAction);
        } else if (action.kind === ChangeColorThemeAction.KIND) {
            this.handleChangeColorTheme();
=======
            this.handleCheckImages(action as CheckImagesAction)
>>>>>>> 43896d29
        } else if (action.kind === StoreImagesAction.KIND) {
            this.handleStoreImages(action as StoreImagesAction)
        } else if (action.kind === RequestPopupModelAction.KIND) {
            // Handle RequestPopupModelAction if they are modified RequestKlighdPopupModelAction.
            // Other PopupModel requests are simply ignored.
            if (RequestKlighdPopupModelAction.isThisAction(action))
                this.handleRequestKlighdPopupModel(action as RequestKlighdPopupModelAction)
        } else if (action.kind === RequestDiagramPieceAction.KIND) {
            this.handleRequestDiagramPiece(action as RequestDiagramPieceAction)
        } else if (action.kind === ViewportResult.KIND) {
            this.handleViewportResult(action as ViewportResult)
        } else {
            super.handle(action)
        }
    }

    handleCheckImages(action: CheckImagesAction): void {
        // check in local storage, if these images are already stored. If not, send back a request for those images.
        const notCached: Pair<string, string>[] = []
        for (const image of (action as CheckImagesAction).images) {
            const id = KlighdDiagramServer.imageToSessionStorageString(image.bundleName, image.imagePath)
            // "URI" as bundle name implies that the image path is a URI that should be resolved locally.
            if (!this.sessionStorage.getItem(id) && image.bundleName !== 'URI') {
                notCached.push({ k: image.bundleName, v: image.imagePath })
            }
        }
        this.actionDispatcher.dispatch(CheckedImagesAction.create(notCached))
    }

    handleChangeColorTheme(): void {
        if (getComputedStyle === undefined) return
        this.actionDispatcher.dispatch(ClientColorPreferencesAction.create({
            foreground: getComputedStyle(document.documentElement).getPropertyValue('--vscode-editor-foreground'),
            background: getComputedStyle(document.documentElement).getPropertyValue('--vscode-editor-background'),
            highlight: getComputedStyle(document.documentElement).getPropertyValue('--vscode-focusBorder'),
        }))
    }

    handleStoreImages(action: StoreImagesAction): void {
        // Put the new images in session storage.
        for (const imagePair of (action as StoreImagesAction).images) {
            const imageIdentifier = imagePair.k
            const id = KlighdDiagramServer.imageToSessionStorageString(imageIdentifier.k, imageIdentifier.v)
            const imageString = imagePair.v
            this.sessionStorage.setItem(id, imageString)
        }
    }

    /**
     * Converts the representation of the image data into a single string for identification in sessionStorage.
     *
     * @param bundleName The bundle name of the image.
     * @param imagePath The image path of the image.
     */
    private static imageToSessionStorageString(bundleName: string, imagePath: string) {
        return `${bundleName}:${imagePath}`
    }

    /**
     * Handles Popup Requests because the action requires the currentRoot,
     * which is stored as a protected property in the super class.
     */
    handleRequestKlighdPopupModel(action: RequestKlighdPopupModelAction): boolean {
        const element = findElement(this.currentRoot, action.elementId)
        if (element) {
            const model = this.popupModelProvider.getPopupModel(action, element)

            if (model) {
                this.actionDispatcher.dispatch(SetPopupModelAction.create(model))
            }
        }
        return false
    }

    // Super class behavior, except taking the needsClientLayout preference into account instead of the client option.
    override handleRequestModel(action: RequestModelAction): boolean {
        const needsClientLayout = !!this.preferencesRegistry.getValue(ClientLayoutOption)
        const needsServerLayout = !needsClientLayout

        const newOptions = {
            needsClientLayout,
            needsServerLayout,
            ...action.options,
        }
        const newAction = {
            ...action,
            options: newOptions,
        }
        this.forwardToServer(newAction)
        return false
    }

    // Behavior adapted from the super class and modified to the behavior of the DiagramServer to allow this proxy to the Java diagram server to still be able to perform the layout locally.
    handleComputedBounds(action: ComputedBoundsAction): boolean {
        if (!this.preferencesRegistry.getValue(ClientLayoutOption)) {
            return false
        }
        const root = this.currentRoot
        this.computedBoundsApplicator.apply(root, action)
        this.doSubmitModel(root, root.type === this.lastSubmittedModelType, action)
        return false
    }

    // Behavior taken from the DiagramServer to allow this proxy to the Java diagram server to still be able to perform the layout locally.
    private async doSubmitModel(newRoot: SModelRoot, update: boolean, cause?: Action): Promise<void> {
        if (this.layoutEngine) {
            newRoot = await this.layoutEngine.layout(newRoot)
        }
        const modelType = newRoot.type
        if (cause && cause.kind === RequestModelAction.KIND) {
            const { requestId } = cause as RequestModelAction
            const response = SetModelAction.create(newRoot, requestId)
            this.actionDispatcher.dispatch(response)
        } else if (update && modelType === this.lastSubmittedModelType) {
            this.actionDispatcher.dispatch(UpdateModelAction.create(newRoot))
        } else {
            this.actionDispatcher.dispatch(SetModelAction.create(newRoot))
        }
        this.lastSubmittedModelType = modelType
    }

    handleRequestDiagramPiece(action: RequestDiagramPieceAction): void {
        this.forwardToServer(action)
    }

    handleViewportResult(action: ViewportResult): void {
        this.childrenToRequestQueue.setViewport(action)
        const child = this.childrenToRequestQueue.dequeue()!
        this.actionDispatcher.dispatch(RequestDiagramPieceAction.create(generateRequestId(), child.id))
    }
}<|MERGE_RESOLUTION|>--- conflicted
+++ resolved
@@ -52,13 +52,9 @@
     BringToFrontAction,
     findElement,
     generateRequestId,
-<<<<<<< HEAD
-    RequestModelAction,
-=======
     IModelLayoutEngine,
     RequestModelAction,
     GetViewportAction,
->>>>>>> 43896d29
     RequestPopupModelAction,
     SelectAction,
     SetModelAction,
@@ -214,52 +210,11 @@
         super.initialize(registry)
 
         // Register the KLighD specific new actions.
-<<<<<<< HEAD
-        registry.register(BringToFrontAction.KIND, this);
-        registry.register(CheckImagesAction.KIND, this);
-        registry.register(CheckedImagesAction.KIND, this);
-        registry.register(ClientColorPreferencesAction.KIND, this);
-        registry.register(ChangeColorThemeAction.KIND, this);
-        registry.register(DeleteLayerConstraintAction.KIND, this);
-        registry.register(DeletePositionConstraintAction.KIND, this);
-        registry.register(DeleteStaticConstraintAction.KIND, this);
-        registry.register(PerformActionAction.KIND, this);
-        registry.register(RectPackSetPositionConstraintAction.KIND, this);
-        registry.register(RectPackDeletePositionConstraintAction.KIND, this);
-        registry.register(RefreshDiagramAction.KIND, this);
-        registry.register(RefreshLayoutAction.KIND, this);
-        registry.register(RequestPopupModelAction.KIND, this);
-        registry.register(RequestDiagramPieceAction.KIND, this);
-        registry.register(SetAspectRatioAction.KIND, this);
-        registry.register(SetLayerConstraintAction.KIND, this);
-        registry.register(SetPositionConstraintAction.KIND, this);
-        registry.register(SetStaticConstraintAction.KIND, this);
-        registry.register(SetSynthesisAction.KIND, this);
-        registry.register(StoreImagesAction.KIND, this);
-        registry.register(SwitchEditModeAction.KIND, this);
-        registry.register(SelectAction.KIND, this);
-        registry.register(SetDiagramPieceAction.KIND, this);
-        registry.register(ViewportResult.KIND, this);
-    }
-
-    handle(action: Action): void | ICommand | Action {
-        if (action.kind === RequestModelAction.KIND && getComputedStyle !== undefined) {
-            // On any request model action, also send the current colors with the request, so the initial 
-            // syntheses can use the theming of VS Code. Values will be undefined outside of VS Code and should
-            // be ignored.
-            (action as RequestModelAction).options = {
-                ...((action as RequestModelAction).options),
-                clientColorPreferenceForeground: getComputedStyle(document.documentElement).getPropertyValue('--vscode-editor-foreground'),
-                clientColorPreferenceBackground: getComputedStyle(document.documentElement).getPropertyValue('--vscode-editor-background'),
-                clientColorPreferenceHighlight: getComputedStyle(document.documentElement).getPropertyValue('--vscode-focusBorder')
-            }
-            super.handle(action)
-        }
-
-=======
         registry.register(BringToFrontAction.KIND, this)
         registry.register(CheckImagesAction.KIND, this)
         registry.register(CheckedImagesAction.KIND, this)
+        registry.register(ClientColorPreferencesAction.KIND, this);
+        registry.register(ChangeColorThemeAction.KIND, this);
         registry.register(DeleteLayerConstraintAction.KIND, this)
         registry.register(DeletePositionConstraintAction.KIND, this)
         registry.register(DeleteStaticConstraintAction.KIND, this)
@@ -289,20 +244,28 @@
     }
 
     handle(action: Action): void | ICommand | Action {
->>>>>>> 43896d29
+        if (action.kind === RequestModelAction.KIND && getComputedStyle !== undefined) {
+            // On any request model action, also send the current colors with the request, so the initial 
+            // syntheses can use the theming of VS Code. Values will be undefined outside of VS Code and should
+            // be ignored.
+            (action as RequestModelAction).options = {
+                ...((action as RequestModelAction).options),
+                clientColorPreferenceForeground: getComputedStyle(document.documentElement).getPropertyValue('--vscode-editor-foreground'),
+                clientColorPreferenceBackground: getComputedStyle(document.documentElement).getPropertyValue('--vscode-editor-background'),
+                clientColorPreferenceHighlight: getComputedStyle(document.documentElement).getPropertyValue('--vscode-focusBorder')
+            }
+            super.handle(action)
+        }
+
         if (action.kind === BringToFrontAction.KIND || action.kind === SwitchEditModeAction.KIND) {
             // Actions that should be ignored and not further handled by this diagram server
             return
         }
 
         if (action.kind === CheckImagesAction.KIND) {
-<<<<<<< HEAD
-            this.handleCheckImages(action as CheckImagesAction);
+            this.handleCheckImages(action as CheckImagesAction)
         } else if (action.kind === ChangeColorThemeAction.KIND) {
             this.handleChangeColorTheme();
-=======
-            this.handleCheckImages(action as CheckImagesAction)
->>>>>>> 43896d29
         } else if (action.kind === StoreImagesAction.KIND) {
             this.handleStoreImages(action as StoreImagesAction)
         } else if (action.kind === RequestPopupModelAction.KIND) {
