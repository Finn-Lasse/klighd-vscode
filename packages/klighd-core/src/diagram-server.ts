/*
 * KIELER - Kiel Integrated Environment for Layout Eclipse RichClient
 *
 * http://rtsys.informatik.uni-kiel.de/kieler
 *
 * Copyright 2021 by
 * + Kiel University
 *   + Department of Computer Science
 *     + Real-Time and Embedded Systems Group
 *
 * This program and the accompanying materials are made available under the
 * terms of the Eclipse Public License 2.0 which is available at
 * http://www.eclipse.org/legal/epl-2.0.
 *
 * SPDX-License-Identifier: EPL-2.0
 */

<<<<<<< HEAD
import { RefreshDiagramAction, RefreshLayoutAction } from "@kieler/klighd-interactive/lib/actions";
=======
import { saveAs } from 'file-saver'
import { RefreshDiagramAction } from '@kieler/klighd-interactive/lib/actions'
>>>>>>> c96847b6
import {
    DeleteInLayerPredecessorOfConstraintAction,
    DeleteInLayerSuccessorOfConstraintAction, DeleteLayerConstraintAction,
    DeletePositionConstraintAction, DeleteRelativeConstraintsAction, DeleteStaticConstraintAction, SetInLayerPredecessorOfConstraintAction,
    SetInLayerSuccessorOfConstraintAction, SetLayerConstraintAction,
    SetPositionConstraintAction,
<<<<<<< HEAD
    SetStaticConstraintAction
} from "@kieler/klighd-interactive/lib/layered/actions";
import {
    RectPackDeletePositionConstraintAction,
    RectPackSetPositionConstraintAction,
    SetAspectRatioAction
} from "@kieler/klighd-interactive/lib/rect-packing/actions";
import { TreeSetPositionConstraintAction } from '@kieler/klighd-interactive/lib/tree/actions';
import { saveAs } from 'file-saver';
import { inject, injectable } from "inversify";
=======
    SetStaticConstraintAction,
} from '@kieler/klighd-interactive/lib/layered/actions'
import {
    RectPackDeletePositionConstraintAction,
    RectPackSetPositionConstraintAction,
    SetAspectRatioAction,
} from '@kieler/klighd-interactive/lib/rect-packing/actions'
import { inject, injectable, optional } from 'inversify'
>>>>>>> c96847b6
import {
    ActionHandlerRegistry,
    DiagramServerProxy,
    ICommand,
    SetModelCommand,
    SwitchEditModeAction,
    TYPES,
<<<<<<< HEAD
    ViewportResult
} from "sprotty";
=======
} from 'sprotty'
>>>>>>> c96847b6
import {
    Action,
    ActionMessage,
    BringToFrontAction,
    findElement,
    generateRequestId,
    GetViewportAction,
    RequestPopupModelAction,
    SelectAction,
    SetPopupModelAction,
<<<<<<< HEAD
    UpdateModelAction
} from "sprotty-protocol";
=======
    UpdateModelAction,
    ViewportResult,
} from 'sprotty-protocol'
>>>>>>> c96847b6
import {
    CheckedImagesAction,
    CheckImagesAction,
    KlighdExportSvgAction,
    KlighdFitToScreenAction,
    Pair,
    PerformActionAction,
<<<<<<< HEAD
    StoreImagesAction
} from "./actions/actions";
import { GoToBookmarkAction } from "./bookmarks/bookmark";
import { BookmarkRegistry } from "./bookmarks/bookmark-registry";
import { DISymbol } from "./di.symbols";
import { RequestDiagramPieceAction, SetDiagramPieceAction } from './diagram-pieces/actions';
import { GridDiagramPieceRequestManager, IDiagramPieceRequestManager } from './diagram-pieces/diagram-piece-request-manager';
import { RequestKlighdPopupModelAction } from "./hover/hover";
import { PopupModelProvider } from "./hover/popup-provider";
import { RenderOptionsRegistry, ResizeToFit } from "./options/render-options-registry";
import { IncrementalDiagramGeneratorOption, PreferencesRegistry } from "./preferences-registry";
import { Connection, SessionStorage } from "./services";
import { SetSynthesisAction } from "./syntheses/actions";
import { UpdateDepthMapModelAction } from "./update/update-depthmap-model";
=======
    RefreshLayoutAction,
    StoreImagesAction,
} from './actions/actions'
import { GoToBookmarkAction } from './bookmarks/bookmark'
import { BookmarkRegistry } from './bookmarks/bookmark-registry'
import { DISymbol } from './di.symbols'
import { RequestDiagramPieceAction, SetDiagramPieceAction } from './diagram-pieces/actions'
import {
    GridDiagramPieceRequestManager,
    IDiagramPieceRequestManager,
} from './diagram-pieces/diagram-piece-request-manager'
import { RequestKlighdPopupModelAction } from './hover/hover'
import { PopupModelProvider } from './hover/popup-provider'
import { RenderOptionsRegistry, ResizeToFit } from './options/render-options-registry'
import { IncrementalDiagramGeneratorOption, PreferencesRegistry } from './preferences-registry'
import { Connection, ServiceTypes, SessionStorage } from './services'
import { SetSynthesisAction } from './syntheses/actions'
import { UpdateDepthMapModelAction } from './update/update-depthmap-model'
>>>>>>> c96847b6

/**
 * This class extends {@link DiagramServerProxy} to handle different `klighd-core` specific
 * actions and forward them to the server is required.
 */
@injectable()
export class KlighdDiagramServer extends DiagramServerProxy {
    /** Generic connection to the server used to send and receive actions. */
    private _connection: Connection

    childrenToRequestQueue: IDiagramPieceRequestManager = new GridDiagramPieceRequestManager()
    // childrenToRequestQueue: IDiagramPieceRequestManager = new QueueDiagramPieceRequestManager

    @inject(ServiceTypes.SessionStorage) private sessionStorage: SessionStorage

    @inject(TYPES.IPopupModelProvider) private popupModelProvider: PopupModelProvider

    @inject(DISymbol.PreferencesRegistry) private preferencesRegistry: PreferencesRegistry

    @inject(DISymbol.RenderOptionsRegistry) @optional() private renderOptionsRegistry: RenderOptionsRegistry

    @inject(DISymbol.BookmarkRegistry) @optional() private bookmarkRegistry: BookmarkRegistry

    constructor(@inject(ServiceTypes.Connection) connection: Connection) {
        super()
        this._connection = connection
        connection.onMessageReceived(this.messageReceived.bind(this))
    }

    protected sendMessage(message: ActionMessage): void {
        this._connection.sendMessage(message)
    }

    messageReceived(message: ActionMessage): void {
        super.messageReceived(message)

        const wasDiagramModelUpdated =
            message.action.kind === SetModelCommand.KIND || message.action.kind === UpdateModelAction.KIND
        if (wasDiagramModelUpdated) {
            this.actionDispatcher.dispatch(UpdateDepthMapModelAction.create())

            if (this.preferencesRegistry.getValue(IncrementalDiagramGeneratorOption)) {
                // After model is received request first piece.

                // TODO: Here some state aware process should handle requesting pieces
                //       This needs to be initialized here, probably also do this stuff
                //       with commands
                // get root diagram piece
                this.childrenToRequestQueue.reset()
                this.actionDispatcher.dispatch(RequestDiagramPieceAction.create(generateRequestId(), '$root'))
            }
            if (this.bookmarkRegistry && this.bookmarkRegistry.initialBookmark) {
                this.actionDispatcher.dispatch(GoToBookmarkAction.create(this.bookmarkRegistry.initialBookmark))
            } else if (this.renderOptionsRegistry && this.renderOptionsRegistry.getValue(ResizeToFit)) {
                this.actionDispatcher.dispatch(KlighdFitToScreenAction.create(true))
            }
        } else if (message.action.kind === SetDiagramPieceAction.KIND) {
            // add any children of the requested piece as stubs into queue
            if ((message.action as SetDiagramPieceAction).diagramPiece.children !== undefined) {
                const children = (message.action as SetDiagramPieceAction).diagramPiece.children!
                children.forEach((element) => {
                    // FIXME: not all types of children should be added here, edges for example are already
                    //        complete as they can't have any own children
                    this.childrenToRequestQueue.enqueue(
                        (message.action as SetDiagramPieceAction).diagramPiece.id,
                        element
                    )
                })
            }
            if (this.childrenToRequestQueue.front() !== undefined) {
                // get viewport
                this.actionDispatcher.dispatch(GetViewportAction.create())
            }
        }
    }

    handleLocally(action: Action): boolean {
        // In contract to the name, this should return true, if the actions should be
        // sent to the server. Don't know what the Sprotty folks where thinking when they named it...
        switch (action.kind) {
            case PerformActionAction.KIND:
                return true
            case RefreshDiagramAction.KIND:
                return true
            case RefreshLayoutAction.KIND:
                return true
            case RequestDiagramPieceAction.KIND:
                return true
            case SetSynthesisAction.KIND:
                return true
            case KlighdExportSvgAction.KIND:
                return this.handleExportSvgAction(action as KlighdExportSvgAction)
            default:
            // Do nothing.
        }
        return super.handleLocally(action)
    }

    protected handleExportSvgAction(action: KlighdExportSvgAction): boolean {
<<<<<<< HEAD
        const blob = new Blob([action.svg], { type: "text/plain;charset=utf-8" });
=======
        const blob = new Blob([action.svg], { type: 'text/plain;charset=utf-8' })
>>>>>>> c96847b6
        const fileName = action.uri.split('/').pop()
        let name = 'diagram'
        if (fileName) {
            // Get file name
            ;[name] = fileName.split('.')
        }
        saveAs(blob, `${name}.svg`)
        return false
    }

    initialize(registry: ActionHandlerRegistry): void {
        super.initialize(registry)

        // Register the KLighD specific new actions.
<<<<<<< HEAD
        registry.register(BringToFrontAction.KIND, this);
        registry.register(CheckImagesAction.KIND, this);
        registry.register(CheckedImagesAction.KIND, this);
        registry.register(DeleteLayerConstraintAction.KIND, this);
        registry.register(DeletePositionConstraintAction.KIND, this);
        registry.register(DeleteStaticConstraintAction.KIND, this);
        registry.register(DeleteRelativeConstraintsAction.KIND, this)
        registry.register(DeleteInLayerPredecessorOfConstraintAction.KIND, this)
        registry.register(DeleteInLayerSuccessorOfConstraintAction.KIND, this)
        registry.register(PerformActionAction.KIND, this);
        registry.register(RectPackSetPositionConstraintAction.KIND, this);
        registry.register(RectPackDeletePositionConstraintAction.KIND, this);
        registry.register(RefreshDiagramAction.KIND, this);
        registry.register(RefreshLayoutAction.KIND, this);
        registry.register(RequestPopupModelAction.KIND, this);
        registry.register(RequestDiagramPieceAction.KIND, this);
        registry.register(SetAspectRatioAction.KIND, this);
        registry.register(SetLayerConstraintAction.KIND, this);
        registry.register(SetPositionConstraintAction.KIND, this);
        registry.register(SetStaticConstraintAction.KIND, this);
        registry.register(SetInLayerPredecessorOfConstraintAction.KIND, this)
        registry.register(SetInLayerSuccessorOfConstraintAction.KIND, this)
        registry.register(SetSynthesisAction.KIND, this);
        registry.register(StoreImagesAction.KIND, this);
        registry.register(SwitchEditModeAction.KIND, this);
        registry.register(TreeSetPositionConstraintAction.KIND, this)
        registry.register(SelectAction.KIND, this);
        registry.register(SetDiagramPieceAction.KIND, this);
        registry.register(ViewportResult.KIND, this);
=======
        registry.register(BringToFrontAction.KIND, this)
        registry.register(CheckImagesAction.KIND, this)
        registry.register(CheckedImagesAction.KIND, this)
        registry.register(DeleteLayerConstraintAction.KIND, this)
        registry.register(DeletePositionConstraintAction.KIND, this)
        registry.register(DeleteStaticConstraintAction.KIND, this)
        registry.register(PerformActionAction.KIND, this)
        registry.register(RectPackSetPositionConstraintAction.KIND, this)
        registry.register(RectPackDeletePositionConstraintAction.KIND, this)
        registry.register(RefreshDiagramAction.KIND, this)
        registry.register(RefreshLayoutAction.KIND, this)
        registry.register(RequestPopupModelAction.KIND, this)
        registry.register(RequestDiagramPieceAction.KIND, this)
        registry.register(SetAspectRatioAction.KIND, this)
        registry.register(SetLayerConstraintAction.KIND, this)
        registry.register(SetPositionConstraintAction.KIND, this)
        registry.register(SetStaticConstraintAction.KIND, this)
        registry.register(SetSynthesisAction.KIND, this)
        registry.register(StoreImagesAction.KIND, this)
        registry.register(SwitchEditModeAction.KIND, this)
        registry.register(SelectAction.KIND, this)
        registry.register(SetDiagramPieceAction.KIND, this)
        registry.register(ViewportResult.KIND, this)
>>>>>>> c96847b6
    }

    handle(action: Action): void | ICommand | Action {
        if (action.kind === BringToFrontAction.KIND || action.kind === SwitchEditModeAction.KIND) {
            // Actions that should be ignored and not further handled by this diagram server
            return
        }

        if (action.kind === CheckImagesAction.KIND) {
            this.handleCheckImages(action as CheckImagesAction)
        } else if (action.kind === StoreImagesAction.KIND) {
            this.handleStoreImages(action as StoreImagesAction)
        } else if (action.kind === RequestPopupModelAction.KIND) {
            // Handle RequestPopupModelAction if they are modified RequestKlighdPopupModelAction.
            // Other PopupModel requests are simply ignored.
            if (RequestKlighdPopupModelAction.isThisAction(action))
                this.handleRequestKlighdPopupModel(action as RequestKlighdPopupModelAction)
        } else if (action.kind === RequestDiagramPieceAction.KIND) {
            this.handleRequestDiagramPiece(action as RequestDiagramPieceAction)
        } else if (action.kind === ViewportResult.KIND) {
            this.handleViewportResult(action as ViewportResult)
        } else {
            super.handle(action)
        }
    }

    handleCheckImages(action: CheckImagesAction): void {
        // check in local storage, if these images are already stored. If not, send back a request for those images.
        const notCached: Pair<string, string>[] = []
        for (const image of (action as CheckImagesAction).images) {
            const id = KlighdDiagramServer.imageToSessionStorageString(image.bundleName, image.imagePath)
            if (!this.sessionStorage.getItem(id)) {
                notCached.push({ k: image.bundleName, v: image.imagePath })
            }
        }
        this.actionDispatcher.dispatch(CheckedImagesAction.create(notCached))
    }

    handleStoreImages(action: StoreImagesAction): void {
        // Put the new images in session storage.
        for (const imagePair of (action as StoreImagesAction).images) {
            const imageIdentifier = imagePair.k
            const id = KlighdDiagramServer.imageToSessionStorageString(imageIdentifier.k, imageIdentifier.v)
            const imageString = imagePair.v
            this.sessionStorage.setItem(id, imageString)
        }
    }

    /**
     * Converts the representation of the image data into a single string for identification in sessionStorage.
     *
     * @param bundleName The bundle name of the image.
     * @param imagePath The image path of the image.
     */
    private static imageToSessionStorageString(bundleName: string, imagePath: string) {
        return `${bundleName}:${imagePath}`
    }

    /**
     * Handles Popup Requests because the action requires the currentRoot,
     * which is stored as a protected property in the super class.
     */
    handleRequestKlighdPopupModel(action: RequestKlighdPopupModelAction): boolean {
        const element = findElement(this.currentRoot, action.elementId)
        if (element) {
            const model = this.popupModelProvider.getPopupModel(action, element)

            if (model) {
                this.actionDispatcher.dispatch(SetPopupModelAction.create(model))
            }
        }
        return false
    }

    handleRequestDiagramPiece(action: RequestDiagramPieceAction): void {
        this.forwardToServer(action)
    }

    handleViewportResult(action: ViewportResult): void {
        this.childrenToRequestQueue.setViewport(action)
        const child = this.childrenToRequestQueue.dequeue()!
        this.actionDispatcher.dispatch(RequestDiagramPieceAction.create(generateRequestId(), child.id))
    }
}<|MERGE_RESOLUTION|>--- conflicted
+++ resolved
@@ -15,30 +15,14 @@
  * SPDX-License-Identifier: EPL-2.0
  */
 
-<<<<<<< HEAD
-import { RefreshDiagramAction, RefreshLayoutAction } from "@kieler/klighd-interactive/lib/actions";
-=======
 import { saveAs } from 'file-saver'
 import { RefreshDiagramAction } from '@kieler/klighd-interactive/lib/actions'
->>>>>>> c96847b6
 import {
     DeleteInLayerPredecessorOfConstraintAction,
     DeleteInLayerSuccessorOfConstraintAction, DeleteLayerConstraintAction,
     DeletePositionConstraintAction, DeleteRelativeConstraintsAction, DeleteStaticConstraintAction, SetInLayerPredecessorOfConstraintAction,
     SetInLayerSuccessorOfConstraintAction, SetLayerConstraintAction,
     SetPositionConstraintAction,
-<<<<<<< HEAD
-    SetStaticConstraintAction
-} from "@kieler/klighd-interactive/lib/layered/actions";
-import {
-    RectPackDeletePositionConstraintAction,
-    RectPackSetPositionConstraintAction,
-    SetAspectRatioAction
-} from "@kieler/klighd-interactive/lib/rect-packing/actions";
-import { TreeSetPositionConstraintAction } from '@kieler/klighd-interactive/lib/tree/actions';
-import { saveAs } from 'file-saver';
-import { inject, injectable } from "inversify";
-=======
     SetStaticConstraintAction,
 } from '@kieler/klighd-interactive/lib/layered/actions'
 import {
@@ -46,8 +30,8 @@
     RectPackSetPositionConstraintAction,
     SetAspectRatioAction,
 } from '@kieler/klighd-interactive/lib/rect-packing/actions'
+import { TreeSetPositionConstraintAction } from '@kieler/klighd-interactive/lib/tree/actions';
 import { inject, injectable, optional } from 'inversify'
->>>>>>> c96847b6
 import {
     ActionHandlerRegistry,
     DiagramServerProxy,
@@ -55,12 +39,7 @@
     SetModelCommand,
     SwitchEditModeAction,
     TYPES,
-<<<<<<< HEAD
-    ViewportResult
-} from "sprotty";
-=======
 } from 'sprotty'
->>>>>>> c96847b6
 import {
     Action,
     ActionMessage,
@@ -71,14 +50,9 @@
     RequestPopupModelAction,
     SelectAction,
     SetPopupModelAction,
-<<<<<<< HEAD
-    UpdateModelAction
-} from "sprotty-protocol";
-=======
     UpdateModelAction,
     ViewportResult,
 } from 'sprotty-protocol'
->>>>>>> c96847b6
 import {
     CheckedImagesAction,
     CheckImagesAction,
@@ -86,22 +60,6 @@
     KlighdFitToScreenAction,
     Pair,
     PerformActionAction,
-<<<<<<< HEAD
-    StoreImagesAction
-} from "./actions/actions";
-import { GoToBookmarkAction } from "./bookmarks/bookmark";
-import { BookmarkRegistry } from "./bookmarks/bookmark-registry";
-import { DISymbol } from "./di.symbols";
-import { RequestDiagramPieceAction, SetDiagramPieceAction } from './diagram-pieces/actions';
-import { GridDiagramPieceRequestManager, IDiagramPieceRequestManager } from './diagram-pieces/diagram-piece-request-manager';
-import { RequestKlighdPopupModelAction } from "./hover/hover";
-import { PopupModelProvider } from "./hover/popup-provider";
-import { RenderOptionsRegistry, ResizeToFit } from "./options/render-options-registry";
-import { IncrementalDiagramGeneratorOption, PreferencesRegistry } from "./preferences-registry";
-import { Connection, SessionStorage } from "./services";
-import { SetSynthesisAction } from "./syntheses/actions";
-import { UpdateDepthMapModelAction } from "./update/update-depthmap-model";
-=======
     RefreshLayoutAction,
     StoreImagesAction,
 } from './actions/actions'
@@ -120,7 +78,6 @@
 import { Connection, ServiceTypes, SessionStorage } from './services'
 import { SetSynthesisAction } from './syntheses/actions'
 import { UpdateDepthMapModelAction } from './update/update-depthmap-model'
->>>>>>> c96847b6
 
 /**
  * This class extends {@link DiagramServerProxy} to handle different `klighd-core` specific
@@ -220,11 +177,7 @@
     }
 
     protected handleExportSvgAction(action: KlighdExportSvgAction): boolean {
-<<<<<<< HEAD
-        const blob = new Blob([action.svg], { type: "text/plain;charset=utf-8" });
-=======
         const blob = new Blob([action.svg], { type: 'text/plain;charset=utf-8' })
->>>>>>> c96847b6
         const fileName = action.uri.split('/').pop()
         let name = 'diagram'
         if (fileName) {
@@ -239,43 +192,15 @@
         super.initialize(registry)
 
         // Register the KLighD specific new actions.
-<<<<<<< HEAD
-        registry.register(BringToFrontAction.KIND, this);
-        registry.register(CheckImagesAction.KIND, this);
-        registry.register(CheckedImagesAction.KIND, this);
-        registry.register(DeleteLayerConstraintAction.KIND, this);
-        registry.register(DeletePositionConstraintAction.KIND, this);
-        registry.register(DeleteStaticConstraintAction.KIND, this);
-        registry.register(DeleteRelativeConstraintsAction.KIND, this)
-        registry.register(DeleteInLayerPredecessorOfConstraintAction.KIND, this)
-        registry.register(DeleteInLayerSuccessorOfConstraintAction.KIND, this)
-        registry.register(PerformActionAction.KIND, this);
-        registry.register(RectPackSetPositionConstraintAction.KIND, this);
-        registry.register(RectPackDeletePositionConstraintAction.KIND, this);
-        registry.register(RefreshDiagramAction.KIND, this);
-        registry.register(RefreshLayoutAction.KIND, this);
-        registry.register(RequestPopupModelAction.KIND, this);
-        registry.register(RequestDiagramPieceAction.KIND, this);
-        registry.register(SetAspectRatioAction.KIND, this);
-        registry.register(SetLayerConstraintAction.KIND, this);
-        registry.register(SetPositionConstraintAction.KIND, this);
-        registry.register(SetStaticConstraintAction.KIND, this);
-        registry.register(SetInLayerPredecessorOfConstraintAction.KIND, this)
-        registry.register(SetInLayerSuccessorOfConstraintAction.KIND, this)
-        registry.register(SetSynthesisAction.KIND, this);
-        registry.register(StoreImagesAction.KIND, this);
-        registry.register(SwitchEditModeAction.KIND, this);
-        registry.register(TreeSetPositionConstraintAction.KIND, this)
-        registry.register(SelectAction.KIND, this);
-        registry.register(SetDiagramPieceAction.KIND, this);
-        registry.register(ViewportResult.KIND, this);
-=======
         registry.register(BringToFrontAction.KIND, this)
         registry.register(CheckImagesAction.KIND, this)
         registry.register(CheckedImagesAction.KIND, this)
         registry.register(DeleteLayerConstraintAction.KIND, this)
         registry.register(DeletePositionConstraintAction.KIND, this)
         registry.register(DeleteStaticConstraintAction.KIND, this)
+        registry.register(DeleteRelativeConstraintsAction.KIND, this)
+        registry.register(DeleteInLayerPredecessorOfConstraintAction.KIND, this)
+        registry.register(DeleteInLayerSuccessorOfConstraintAction.KIND, this)
         registry.register(PerformActionAction.KIND, this)
         registry.register(RectPackSetPositionConstraintAction.KIND, this)
         registry.register(RectPackDeletePositionConstraintAction.KIND, this)
@@ -287,13 +212,15 @@
         registry.register(SetLayerConstraintAction.KIND, this)
         registry.register(SetPositionConstraintAction.KIND, this)
         registry.register(SetStaticConstraintAction.KIND, this)
+        registry.register(SetInLayerPredecessorOfConstraintAction.KIND, this)
+        registry.register(SetInLayerSuccessorOfConstraintAction.KIND, this)
         registry.register(SetSynthesisAction.KIND, this)
         registry.register(StoreImagesAction.KIND, this)
         registry.register(SwitchEditModeAction.KIND, this)
         registry.register(SelectAction.KIND, this)
         registry.register(SetDiagramPieceAction.KIND, this)
+        registry.register(TreeSetPositionConstraintAction.KIND, this)
         registry.register(ViewportResult.KIND, this)
->>>>>>> c96847b6
     }
 
     handle(action: Action): void | ICommand | Action {
