--- conflicted
+++ resolved
@@ -63,13 +63,8 @@
             this.actiondispatcher.dispatch(InitializeCanvasBoundsAction.create(newBounds));
 
             // Fit the diagram to the new window size, if the user enabled this behavior
-<<<<<<< HEAD
-            if (this.preferencesRegistry.preferences.resizeToFit)
+            if (this.renderOptionsRegistry.getValue(ResizeToFit))
                 this.actiondispatcher.dispatch(KlighdFitToScreenAction.create(false));
-=======
-            if (this.renderOptionsRegistry.getValue(ResizeToFit))
-                this.actiondispatcher.dispatch(new KlighdFitToScreenAction(false));
->>>>>>> dd63f772
         }
     };
 }