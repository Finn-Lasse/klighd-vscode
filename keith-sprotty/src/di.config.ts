--- conflicted
+++ resolved
@@ -12,13 +12,8 @@
  */
 import { Container, ContainerModule, interfaces } from 'inversify';
 import {
-<<<<<<< HEAD
-    configureModelElement, ConsoleLogger, defaultModule, exportModule, LogLevel, modelSourceModule, overrideViewerOptions, selectModule, SGraph, SGraphFactory, TYPES,
-    viewportModule, updateModule
-=======
     configureModelElement, ConsoleLogger, defaultModule, exportModule, LogLevel, modelSourceModule, moveModule, overrideViewerOptions, selectModule, SGraph, SGraphFactory, TYPES,
     updateModule, viewportModule
->>>>>>> 89f4df39
 } from 'sprotty/lib';
 import actionModule from './actions/actions-module';
 import { KEdge, KLabel, KNode, KPort } from './kgraph-models';
