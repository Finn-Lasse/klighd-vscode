/*
 * KIELER - Kiel Integrated Environment for Layout Eclipse RichClient
 *
 * http://rtsys.informatik.uni-kiel.de/kieler
 *
 * Copyright 2019 by
 * + Kiel University
 *   + Department of Computer Science
 *     + Real-Time and Embedded Systems Group
 *
 * This code is provided under the terms of the Eclipse Public License (EPL).
 */
/** @jsx svg */
import { injectable, inject } from 'inversify';
import { svg } from 'snabbdom-jsx';
import { VNode } from 'snabbdom/vnode';
import { IView, RenderingContext, SGraph, SGraphView } from 'sprotty/lib';
import { KEdge, KLabel, KPort, KNode} from './kgraph-models';
import { KGraphRenderingContext } from './views-common';
import { getRendering } from './views-rendering';
import { InteractiveMouseListener } from '@kieler/keith-interactive/lib/InteractiveMouseListener'
import { isChildSelected } from '@kieler/keith-interactive/lib/ConstraintUtils'
import { renderInteractiveLayout, renderConstraints } from './interactiveView';
import { ROptions } from './options';

/**
 * IView component that turns an SGraph element and its children into a tree of virtual DOM elements.
 * Extends the SGraphView by initializing the context for KGraph rendering.
 */
@injectable()
export class SKGraphView extends SGraphView {
    render(model: Readonly<SGraph>, context: RenderingContext): VNode {
        // TODO: 'as any' is not very nice, but KGraphRenderingContext cannot be used here (two undefined members)
        const ctx = context as any as KGraphRenderingContext
        ctx.renderingDefs = new Map
        return super.render(model, context)
    }
}

/**
 * IView component that translates a KNode and its children into a tree of virtual DOM elements.
 */
@injectable()
export class KNodeView implements IView {

<<<<<<< HEAD
    @inject(NewMouseListener) mListener: NewMouseListener
    @inject(ROptions) protected rOptions: ROptions
=======
    @inject(InteractiveMouseListener) mListener: InteractiveMouseListener
>>>>>>> 4d410efa

    render(node: KNode, context: RenderingContext): VNode {
        // TODO: 'as any' is not very nice, but KGraphRenderingContext cannot be used here (two undefined members)
        const ctx = context as any as KGraphRenderingContext
        // reset this property, if the diagram is drawn a second time
        node.areChildrenRendered = false

        let result = <g></g>

        // render shadow of the node
        let isShadow = node.shadow
        let shadow = undefined
        if (this.mListener.hasDragged && isShadow) {
            shadow = getRendering(node.data, node, context as any)
            node.shadow = false
        }

        // render node
        let rendering = getRendering(node.data, node, ctx)
        node.shadow = isShadow

        // render the objects indicating the layer and positions in the graph
        let layer = undefined
        if (this.mListener.hasDragged && isChildSelected(node)) {
            layer = <g>{renderInteractiveLayout(node)}</g>
        }

        // render icons visualizing the set Constraints
        let constraints = renderConstraints(node)

        if (node.id === '$root') {
            // the root node should not be rendered, only its children should.
            let children = ctx.renderChildren(node)
            // Add all color and shadow definitions put into the context by the child renderings.
            let defs = <defs></defs>
            ctx.renderingDefs.forEach((value: VNode, key: String) => {
                (defs.children as (string | VNode)[]).push(value)
            })

            if (layer !== undefined) {
                result = <g>{result}{layer}</g>
            }

            return <g>
                        {result}
                        {defs}
                        {...children}
                    </g>
        }

        // add renderings that are not undefined
        if (shadow !== undefined) {
            result = <g>{result}{shadow}</g>
        }
        if (rendering !== undefined) {
            result = <g>{result}{rendering}</g>
        }
        if (layer !== undefined) {
            result = <g>{result}{layer}</g>
        }
        // Default case. If the children are not already rendered within a KChildArea add the children by default.
        if (!node.areChildrenRendered) {
            result = <g>{result}{constraints}{ctx.renderChildren(node)}</g>
        }
        return result
    }

 }


/**
 * IView component that translates a KPort and its children into a tree of virtual DOM elements.
 */
@injectable()
export class KPortView implements IView {
    render(port: KPort, context: RenderingContext): VNode {
        port.areChildrenRendered = false
        let rendering = getRendering(port.data, port, context as any)
        // If no rendering could be found, just render its children.
        if (rendering === undefined) {
            return <g>
                {context.renderChildren(port)}
            </g>
        }
        // Default cases. If the children are already rendered within a KChildArea, only return the rendering. Otherwise, add the children by default.
        if (port.areChildrenRendered) {
            return <g>
                {rendering}
            </g>
        } else {
            return <g>
                {rendering}
                {context.renderChildren(port)}
            </g>
        }
    }
}

/**
 * IView component that translates a KLabel and its children into a tree of virtual DOM elements.
 */
@injectable()
export class KLabelView implements IView {
    render(label: KLabel, context: RenderingContext): VNode {
        label.areChildrenRendered = false
        let rendering = getRendering(label.data, label, context as any)
        // If no rendering could be found, just render its children.
        if (rendering === undefined) {
            return <g>
                {context.renderChildren(label)}
            </g>
        }
        // Default cases. If the children are already rendered within a KChildArea, only return the rendering. Otherwise, add the children by default.
        if (label.areChildrenRendered) {
            return <g>
                {rendering}
            </g>
        } else {
            return <g>
                {rendering}
                {context.renderChildren(label)}
            </g>
        }
    }
}

/**
 * IView component that translates a KEdge and its children into a tree of virtual DOM elements.
 */
@injectable()
export class KEdgeView implements IView {

    @inject(InteractiveMouseListener) mListener: InteractiveMouseListener

    render(edge: KEdge, context: RenderingContext): VNode {
        edge.areChildrenRendered = false

        // edge should be greyed out if the source or target is moved
        let s = edge.source
        let t = edge.target
        if (s !== undefined && t !== undefined && s instanceof KNode && t instanceof KNode) {
            edge.moved = (s.selected || t.selected) && this.mListener.hasDragged
        }

        let rendering = getRendering(edge.data, edge, context as any)
        edge.moved = false

        // If no rendering could be found, just render its children.
        if (rendering === undefined) {
            return <g>
                {context.renderChildren(edge)}
            </g>
        }
        // Default cases. If the children are already rendered within a KChildArea, only return the rendering. Otherwise, add the children by default.
        if (edge.areChildrenRendered) {
            return <g>
                {rendering}
            </g>
        } else {
            return <g>
                {rendering}
                {context.renderChildren(edge)}
            </g>
        }
    }
}<|MERGE_RESOLUTION|>--- conflicted
+++ resolved
@@ -43,12 +43,8 @@
 @injectable()
 export class KNodeView implements IView {
 
-<<<<<<< HEAD
-    @inject(NewMouseListener) mListener: NewMouseListener
+    @inject(InteractiveMouseListener) mListener: InteractiveMouseListener
     @inject(ROptions) protected rOptions: ROptions
-=======
-    @inject(InteractiveMouseListener) mListener: InteractiveMouseListener
->>>>>>> 4d410efa
 
     render(node: KNode, context: RenderingContext): VNode {
         // TODO: 'as any' is not very nice, but KGraphRenderingContext cannot be used here (two undefined members)
