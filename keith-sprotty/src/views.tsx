--- conflicted
+++ resolved
@@ -17,14 +17,10 @@
 import { IView, RenderingContext, SGraph, SGraphView } from 'sprotty/lib';
 import { KEdge, KLabel, KPort, KNode} from './kgraph-models';
 import { KGraphRenderingContext } from './views-common';
-<<<<<<< HEAD
-import { getRendering } from './views-rendering';
+import { renderInteractiveLayout, renderConstraints } from './interactiveView';
+import { isChildSelected } from '@kieler/keith-interactive/lib/ConstraintUtils'
 import { InteractiveMouseListener } from '@kieler/keith-interactive/lib/InteractiveMouseListener'
-import { isChildSelected } from '@kieler/keith-interactive/lib/ConstraintUtils'
-import { renderInteractiveLayout, renderConstraints } from './interactiveView';
-=======
 import { getRendering, getJunctionPointRenderings } from './views-rendering';
->>>>>>> e4e18a3d
 
 /**
  * IView component that turns an SGraph element and its children into a tree of virtual DOM elements.
@@ -53,7 +49,6 @@
         const ctx = context as any as KGraphRenderingContext
         // reset this property, if the diagram is drawn a second time
         node.areChildrenRendered = false
-<<<<<<< HEAD
 
         let result = <g></g>
 
@@ -84,9 +79,6 @@
             constraints = renderConstraints(node)
         }
 
-=======
-        const rendering = getRendering(node.data, node, ctx)
->>>>>>> e4e18a3d
         if (node.id === '$root') {
             // the root node should not be rendered, only its children should.
             const children = ctx.renderChildren(node)
@@ -188,7 +180,6 @@
 
     render(edge: KEdge, context: RenderingContext): VNode {
         edge.areChildrenRendered = false
-<<<<<<< HEAD
 
         // edge should be greyed out if the source or target is moved
         let s = edge.source
@@ -199,12 +190,9 @@
 
         let rendering = getRendering(edge.data, edge, context as any)
         edge.moved = false
-=======
-        const rendering = getRendering(edge.data, edge, context as any)
 
         // Also get the renderings for all junction points
         const junctionPointRenderings = getJunctionPointRenderings(edge, context as any)
->>>>>>> e4e18a3d
 
         // If no rendering could be found, just render its children.
         if (rendering === undefined) {
